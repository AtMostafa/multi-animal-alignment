--- conflicted
+++ resolved
@@ -13,14 +13,9 @@
 
 
 rng = np.random.default_rng(np.random.SeedSequence(12345))
-<<<<<<< HEAD
 ref_file = 'Chewie_RT_CS_2016-10-21.mat'
 ex_file = 'Mihili_RT_VR_2014-01-14.mat'
 # raster_example = ('Chewie_CO_FF_2016-10-13.p', 'Mihili_CO_VR_2014-03-03.p')
-=======
-
-pair_example = ('Chewie:10-21-2016', 'Mihili:02-24-2014')
->>>>>>> d333814c
 # MAX_HISTORY = 3  #int: no of bins to be added as history
 BIN_SIZE = .03  # sec
 # WINDOW_prep = (-.4, .05)  # sec
