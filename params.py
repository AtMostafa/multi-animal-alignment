--- conflicted
+++ resolved
@@ -97,23 +97,15 @@
     decoding_hist = (2,SmallH)
     neuro_behav_corr = (2.1, SmallH)
 
-<<<<<<< HEAD
     rnn_schematic = (2.0,SmallH)
     rnn_output = (1.6, SmallH)
     rnn_mse = (1, SmallH-0.3)
     rnn_corr = (1.4, SmallH-0.3)
     rnn_raster = (2,SmallH)
     rnn_velocity = (2, TinyH)
-    # rnn_behav_corr = (LargeFig[0]/2 -0.3, MedH)
-    # rnn_cca = (2.0, MedH)
-    # rnn_cca = (1.5 * MedH/SmallH, MedH)
-    # rnn_cca_hist = (2 * MedH/SmallH,MedH)
     rnn_cca = (1.5 , MedH -0.2)
     rnn_cca_hist = (2 ,MedH-0.2)
 
-    
-=======
->>>>>>> b85c43a6
 class colors:
     "colors for different data types in the paper"
     MouseM1 = 'tab:blue'
