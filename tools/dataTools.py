from scipy.io import loadmat
import matplotlib.pyplot as plt
import numpy as np
import pandas as pd
from scipy.linalg import qr, svd, inv
<<<<<<< HEAD
from sklearn.decomposition import PCA
import pyaldata as pyal

=======
import pyaldata as pyal
from sklearn.decomposition import PCA
>>>>>>> c48fc43e

import logging


def summary(df):
    "prints a summary of monkey task datasets"
    print(df.monkey[0], df.date[0])
    time_sig = pyal.get_time_varying_fields(df)
    print(f'time signals:{time_sig}')
    for sig in time_sig:
        print(f'{sig} units: {df[sig][0].shape[1]}') if 'spike' in sig else 0
    try:
        print(f'tasks in file: {np.unique(df.task)}, epochs: {np.unique(df.epoch)}')
    except:
        print(f'tasks in file: {np.unique(df.task)}')
    
    print('=============\n')

    
def canoncorr(X:np.array, Y: np.array, fullReturn: bool = False) -> np.array:
    """
    Canonical Correlation Analysis (CCA)
    line-by-line port from Matlab implementation of `canoncorr`
    X,Y: (samples/observations) x (features) matrix, for both: X.shape[0] >> X.shape[1]
    fullReturn: whether all outputs should be returned or just `r` be returned (not in Matlab)
    
    returns: A,B,r,U,V 
    A,B: Canonical coefficients for X and Y
    U,V: Canonical scores for the variables X and Y
    r:   Canonical correlations
    
    Signature:
    A,B,r,U,V = canoncorr(X, Y)
    """
    n, p1 = X.shape
    p2 = Y.shape[1]
    if p1 >= n or p2 >= n:
        logging.warning('Not enough samples, might cause problems')

    # Center the variables
    X = X - np.mean(X,0);
    Y = Y - np.mean(Y,0);

    # Factor the inputs, and find a full rank set of columns if necessary
    Q1,T11,perm1 = qr(X, mode='economic', pivoting=True, check_finite=True)

    rankX = sum(np.abs(np.diagonal(T11)) > np.finfo(type((np.abs(T11[0,0])))).eps*max([n,p1]));

    if rankX == 0:
        logging.error(f'stats:canoncorr:BadData = X')
    elif rankX < p1:
        logging.warning('stats:canoncorr:NotFullRank = X')
        Q1 = Q1[:,:rankX]
        T11 = T11[rankX,:rankX]

    Q2,T22,perm2 = qr(Y, mode='economic', pivoting=True, check_finite=True)
    rankY = sum(np.abs(np.diagonal(T22)) > np.finfo(type((np.abs(T22[0,0])))).eps*max([n,p2]));

    if rankY == 0:
        logging.error(f'stats:canoncorr:BadData = Y')
    elif rankY < p2:
        logging.warning('stats:canoncorr:NotFullRank = Y')
        Q2 = Q2[:,:rankY];
        T22 = T22[:rankY,:rankY];

    # Compute canonical coefficients and canonical correlations.  For rankX >
    # rankY, the economy-size version ignores the extra columns in L and rows
    # in D. For rankX < rankY, need to ignore extra columns in M and D
    # explicitly. Normalize A and B to give U and V unit variance.
    d = min(rankX,rankY);
    L,D,M = svd(Q1.T @ Q2, full_matrices=True, check_finite=True, lapack_driver='gesdd')
    M = M.T

    A = inv(T11) @ L[:,:d] * np.sqrt(n-1);
    B = inv(T22) @ M[:,:d] * np.sqrt(n-1);
    r = D[:d]
    # remove roundoff errs
    r[r>=1] = 1
    r[r<=0] = 0

    if not fullReturn:
        return r

    # Put coefficients back to their full size and their correct order
    A[perm1,:] = np.vstack((A, np.zeros((p1-rankX,d))))
    B[perm2,:] = np.vstack((B, np.zeros((p2-rankY,d))))
    
    # Compute the canonical variates
    U = X @ A
    V = Y @ B

    return A, B, r, U, V

def CCA_pyal(df1:pd.DataFrame, field1: str, df2:pd.DataFrame =None, field2:str =None) -> np.array:
    """
    Rerurns CCs between 2 fields from 2 pyalData dataframes.
    If, `df2` is not specified, then `field2` must be valid and canoncorr will be applied on
    2 fields in `df1`
    
    Returns CC, i.e., ccacnonical correlations
    """
    if df2 is None:
        assert isinstance(field2,str), 'Enter a valid string in field2'
        df2 = df1

    d0 = np.concatenate(df1[field1].values, axis=0)
    d1 = np.concatenate(df2[field2].values, axis=0)

    # same number of timepoints in both matrices
    n_samples = min ([d0.shape[0], d1.shape[0]])
    d0 = d0[:n_samples,:]
    d1 = d1[:n_samples,:]

    CC = canoncorr(d0, d1)

    return CC

def VAF_pc_cc (X: np.ndarray, C: np.ndarray, A: np.ndarray) -> np.ndarray:
    """
    Calculate Variance Accounted For (VAF) for a double projection (as in from PCA --> to CCA) using the method in Gallego, NatComm, 2018
    
    Parameters
    ----------
    `X`: the data matrix, T x n with _T_ time points and _n_ neurons, and each neuron is **zero mean**.
    
    `C`: the first projection matrix, usually it is the `PCA_model.components_`, but in principle could be any projection matrix with orthogonal bases.
    
    `A` : is the CCA canonical axes, the output of the `canoncorr` function, in principle could be any projection matrix, not necessarily orthogonal.
    
    Returns
    -------
    `VAFs`: np.array with VAF for each axes of `C`, normalised between 0<VAF<1 for each axis, `sum(VAFs)` equals to total VAF.
    """
    # following the notation in Gallego 2018
    D = inv(A.T@A)@A.T@C
    E = C.T@A
    norm = lambda m:np.sum(m**2)
    
    VAFs=np.empty((C.shape[0],))
    for comp in range(1,C.shape[0]+1):
        VAF = norm(X - X @ E[:,:comp] @ D[:comp,:]) / norm(X)
        VAFs[comp-1] = 1-VAF

    VAFs = np.array([VAFs[0],*np.diff(VAFs)])
    return VAFs

<<<<<<< HEAD

def epoch_pyal (start_point_name: str =None, end_point_name: str =None, rel_start: int =0, rel_end: int =0):
    "Set the parameters for a time epoch"
    def restrict_to_interval(df: pd.DataFrame) -> pd.DataFrame:
        "Apply the interval (time epoch) to the Pyal DataFrame"
        return pyal.restrict_to_interval(df, start_point_name=start_point_name, end_point_name=end_point_name, rel_start=rel_start, rel_end=rel_end)
    return restrict_to_interval


def VAF_pc_cc_pyal(df1:pd.DataFrame, field1: str, epoch1:type(epoch_pyal), target1: int,
             df2:pd.DataFrame, field2: str, epoch2:type(epoch_pyal), target2: int) -> (np.ndarray, np.ndarray):
    """
    Measure VAF for each CCA axis, between 2 DataFrames, fields, time epochs, and targets.
    epoch1, epoch2: an instance of `epoch_pyal` function
    """
    def get_target_id(trial):
        return int(np.round((trial.target_direction + np.pi) / (0.25*np.pi))) - 1

=======
def VAF_pc_cc_pyal(df1:pd.DataFrame, field1: str, epoch1, target1: int,
             df2:pd.DataFrame, field2: str, epoch2, target2: int) -> (np.ndarray, np.ndarray):
    """
    Measure VAF for each CCA axis, between 2 DataFrames, fields, time epochs, and targets.
    epoch1, epoch2: an instance of the `pyal.generate_epoch_fun` function.
    """
>>>>>>> c48fc43e
    if "target_id" not in df1.columns:
        df1["target_id"] = df1.apply(get_target_id, axis=1)
    if "target_id" not in df2.columns:
        df2["target_id"] = df2.apply(get_target_id, axis=1)
 
<<<<<<< HEAD
    df1 = epoch1(df1)
    rates_1 = np.concatenate(df1[field1].values, axis=0)
    rates_1 -= np.mean(rates_1,axis=0)
=======
    df1 = pyal.restrict_to_interval(df1,epoch_fun=epoch1)
    rates_1 = np.concatenate(df1[field1].values, axis=0)
#     rates_1 -= np.mean(rates_1,axis=0)
>>>>>>> c48fc43e
    rates_1_model = PCA(n_components=10, svd_solver='full').fit(rates_1)
    rates_1_C = rates_1_model.components_
    df1 = pyal.apply_dim_reduce_model(df1, rates_1_model, field1, '_pca');

    
    df1 = pyal.select_trials(df1, df1.target_id==target1)
    pca_1_target = np.concatenate(df1['_pca'].values, axis=0)

    
<<<<<<< HEAD
    df2 = epoch2(df2)
    rates_2 = np.concatenate(df2[field2].values, axis=0)
    rates_2 -= np.mean(rates_2,axis=0)
=======
    df2 = pyal.restrict_to_interval(df2, epoch_fun=epoch2)
    rates_2 = np.concatenate(df2[field2].values, axis=0)
#     rates_2 -= np.mean(rates_2,axis=0)
>>>>>>> c48fc43e
    rates_2_model = PCA(n_components=10, svd_solver='full').fit(rates_2)
    rates_2_C = rates_2_model.components_
    df2 = pyal.apply_dim_reduce_model(df2, rates_2_model, field2, '_pca');
    
    df2 = pyal.select_trials(df2, df2.target_id==target2)
    pca_2_target = np.concatenate(df2['_pca'].values, axis=0)
    
    
    # same number of timepoints in both matrices
    n_samples = min ([pca_1_target.shape[0], pca_2_target.shape[0]])
    pca_1_target = pca_1_target[:n_samples,:]
    pca_2_target = pca_2_target[:n_samples,:]

<<<<<<< HEAD
    A, B, _, _, _ = canoncorr(pca_1_target, pca_2_target, fullReturn=True)
    VAFs1 = VAF_pc_cc(rates_1, rates_1_C, A)
    VAFs2 = VAF_pc_cc(rates_2, rates_2_C, B)
    
    return VAFs1, VAFs2
=======
    A, B, r, _, _ = canoncorr(pca_1_target, pca_2_target, fullReturn=True)
    VAFs1 = VAF_pc_cc(rates_1, rates_1_C, A)
    VAFs2 = VAF_pc_cc(rates_2, rates_2_C, B)
    
    return VAFs1, VAFs2, r
>>>>>>> c48fc43e
<|MERGE_RESOLUTION|>--- conflicted
+++ resolved
@@ -3,14 +3,8 @@
 import numpy as np
 import pandas as pd
 from scipy.linalg import qr, svd, inv
-<<<<<<< HEAD
-from sklearn.decomposition import PCA
-import pyaldata as pyal
-
-=======
 import pyaldata as pyal
 from sklearn.decomposition import PCA
->>>>>>> c48fc43e
 
 import logging
 
@@ -157,47 +151,20 @@
     VAFs = np.array([VAFs[0],*np.diff(VAFs)])
     return VAFs
 
-<<<<<<< HEAD
-
-def epoch_pyal (start_point_name: str =None, end_point_name: str =None, rel_start: int =0, rel_end: int =0):
-    "Set the parameters for a time epoch"
-    def restrict_to_interval(df: pd.DataFrame) -> pd.DataFrame:
-        "Apply the interval (time epoch) to the Pyal DataFrame"
-        return pyal.restrict_to_interval(df, start_point_name=start_point_name, end_point_name=end_point_name, rel_start=rel_start, rel_end=rel_end)
-    return restrict_to_interval
-
-
-def VAF_pc_cc_pyal(df1:pd.DataFrame, field1: str, epoch1:type(epoch_pyal), target1: int,
-             df2:pd.DataFrame, field2: str, epoch2:type(epoch_pyal), target2: int) -> (np.ndarray, np.ndarray):
-    """
-    Measure VAF for each CCA axis, between 2 DataFrames, fields, time epochs, and targets.
-    epoch1, epoch2: an instance of `epoch_pyal` function
-    """
-    def get_target_id(trial):
-        return int(np.round((trial.target_direction + np.pi) / (0.25*np.pi))) - 1
-
-=======
 def VAF_pc_cc_pyal(df1:pd.DataFrame, field1: str, epoch1, target1: int,
              df2:pd.DataFrame, field2: str, epoch2, target2: int) -> (np.ndarray, np.ndarray):
     """
     Measure VAF for each CCA axis, between 2 DataFrames, fields, time epochs, and targets.
     epoch1, epoch2: an instance of the `pyal.generate_epoch_fun` function.
     """
->>>>>>> c48fc43e
     if "target_id" not in df1.columns:
         df1["target_id"] = df1.apply(get_target_id, axis=1)
     if "target_id" not in df2.columns:
         df2["target_id"] = df2.apply(get_target_id, axis=1)
  
-<<<<<<< HEAD
-    df1 = epoch1(df1)
-    rates_1 = np.concatenate(df1[field1].values, axis=0)
-    rates_1 -= np.mean(rates_1,axis=0)
-=======
     df1 = pyal.restrict_to_interval(df1,epoch_fun=epoch1)
     rates_1 = np.concatenate(df1[field1].values, axis=0)
 #     rates_1 -= np.mean(rates_1,axis=0)
->>>>>>> c48fc43e
     rates_1_model = PCA(n_components=10, svd_solver='full').fit(rates_1)
     rates_1_C = rates_1_model.components_
     df1 = pyal.apply_dim_reduce_model(df1, rates_1_model, field1, '_pca');
@@ -207,15 +174,9 @@
     pca_1_target = np.concatenate(df1['_pca'].values, axis=0)
 
     
-<<<<<<< HEAD
-    df2 = epoch2(df2)
-    rates_2 = np.concatenate(df2[field2].values, axis=0)
-    rates_2 -= np.mean(rates_2,axis=0)
-=======
     df2 = pyal.restrict_to_interval(df2, epoch_fun=epoch2)
     rates_2 = np.concatenate(df2[field2].values, axis=0)
 #     rates_2 -= np.mean(rates_2,axis=0)
->>>>>>> c48fc43e
     rates_2_model = PCA(n_components=10, svd_solver='full').fit(rates_2)
     rates_2_C = rates_2_model.components_
     df2 = pyal.apply_dim_reduce_model(df2, rates_2_model, field2, '_pca');
@@ -229,16 +190,8 @@
     pca_1_target = pca_1_target[:n_samples,:]
     pca_2_target = pca_2_target[:n_samples,:]
 
-<<<<<<< HEAD
-    A, B, _, _, _ = canoncorr(pca_1_target, pca_2_target, fullReturn=True)
-    VAFs1 = VAF_pc_cc(rates_1, rates_1_C, A)
-    VAFs2 = VAF_pc_cc(rates_2, rates_2_C, B)
-    
-    return VAFs1, VAFs2
-=======
     A, B, r, _, _ = canoncorr(pca_1_target, pca_2_target, fullReturn=True)
     VAFs1 = VAF_pc_cc(rates_1, rates_1_C, A)
     VAFs2 = VAF_pc_cc(rates_2, rates_2_C, B)
     
-    return VAFs1, VAFs2, r
->>>>>>> c48fc43e
+    return VAFs1, VAFs2, r